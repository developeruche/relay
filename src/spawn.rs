//! Relay spawn utilities.
use crate::{
    asset::AssetInfoService,
    cache::RpcCache,
    chains::Chains,
    cli::Args,
    config::RelayConfig,
    constants::ESCROW_REFUND_DURATION_SECS,
    diagnostics::run_diagnostics,
    metrics::{self, RpcMetricsService},
    price::{PriceFetcher, PriceOracle, PriceOracleConfig},
    rpc::{AccountApiServer, AccountRpc, Relay, RelayApiServer},
    signers::DynSigner,
    storage::RelayStorage,
    types::VersionedContracts,
    version::RELAY_LONG_VERSION,
};
use ::metrics::counter;
use alloy::{primitives::B256, signers::local::LocalSigner};
use http::header;
use itertools::Itertools;
use jsonrpsee::server::{
    Server, ServerConfig, ServerHandle,
    middleware::{http::ProxyGetRequestLayer, rpc::RpcServiceBuilder},
};
use metrics_exporter_prometheus::PrometheusHandle;
use resend_rs::Resend;
use sqlx::PgPool;
use std::{net::SocketAddr, path::Path, sync::Arc};
use tower::ServiceBuilder;
use tower_http::cors::{AllowMethods, AllowOrigin, CorsLayer};
use tracing::{info, warn};

/// Context returned once relay is launched.
#[derive(Debug, Clone)]
pub struct RelayHandle {
    /// The socket address to which the server is bound.
    pub local_addr: SocketAddr,
    /// Handle to RPC server.
    pub server: ServerHandle,
    /// Configured providers.
    pub chains: Arc<Chains>,
    /// Storage of the relay.
    pub storage: RelayStorage,
    /// Metrics collector handle.
    pub metrics: PrometheusHandle,
    /// Price oracle.
    pub price_oracle: PriceOracle,
<<<<<<< HEAD
    /// Coin registry.
    pub fee_tokens: Arc<FeeTokens>,
    /// RPC cache (for test access).
    pub rpc_cache: RpcCache,
=======
>>>>>>> 153b08d8
}

impl RelayHandle {
    /// Returns the url to the http server
    pub fn http_url(&self) -> String {
        format!("http://{}", self.local_addr)
    }
}

/// Attempts to spawn the relay service using CLI arguments and a configuration file.
pub async fn try_spawn_with_args(args: Args, config_path: &Path) -> eyre::Result<RelayHandle> {
    let skip_diagnostics = args.skip_diagnostics;
    let config = if !config_path.exists() {
        let config = args.merge_relay_config(RelayConfig::default());
        config.save_to_file(config_path)?;
        config
    } else if !args.config_only {
        // File exists: load and override with CLI values.
        args.merge_relay_config(RelayConfig::load_from_file(config_path)?)
    } else {
        let mut config = RelayConfig::load_from_file(config_path)?;
        config.secrets.signers_mnemonic = std::env::var("RELAY_MNEMONIC")?.parse()?;
        config.secrets.funder_key = std::env::var("RELAY_FUNDER_SIGNER_KEY")?;
        config.database_url = std::env::var("RELAY_DB_URL").ok();
        config
            .with_resend_api_key(std::env::var("RESEND_API_KEY").ok())
            .with_simple_settler_owner_key(std::env::var("RELAY_SETTLER_OWNER_KEY").ok())
            .with_funder_owner_key(std::env::var("RELAY_FUNDER_OWNER_KEY").ok())
            .with_binance_keys(
                std::env::var("BINANCE_API_KEY").ok(),
                std::env::var("BINANCE_API_SECRET").ok(),
            )
    };

    try_spawn(config, skip_diagnostics).await
}

<<<<<<< HEAD
/// Spawns the relay service using the provided [`RelayConfig`] and [`CoinRegistry`].
pub async fn try_spawn(
    config: RelayConfig,
    registry: CoinRegistry,
    skip_diagnostics: bool,
) -> eyre::Result<RelayHandle> {
    try_spawn_with_cache(config, registry, skip_diagnostics, None).await
}

/// Spawns the relay service with an optional RPC cache instance.
/// If no cache is provided, a new global cache is created (for production use).
/// If a cache is provided, it will be used instead (for test isolation).
pub async fn try_spawn_with_cache(
    config: RelayConfig,
    registry: CoinRegistry,
    skip_diagnostics: bool,
    rpc_cache: Option<RpcCache>,
) -> eyre::Result<RelayHandle> {
    let registry = Arc::new(registry);

=======
/// Spawns the relay service using the provided [`RelayConfig`].
pub async fn try_spawn(config: RelayConfig, skip_diagnostics: bool) -> eyre::Result<RelayHandle> {
>>>>>>> 153b08d8
    // construct db
    let storage = if let Some(ref db_url) = config.database_url {
        info!("Using PostgreSQL as storage.");
        let pool = PgPool::connect(db_url).await?;
        sqlx::migrate!().run(&pool).await?;

        RelayStorage::pg(pool)
    } else {
        info!("Using in-memory storage.");
        RelayStorage::in_memory()
    };

    // setup metrics exporter and periodic metric collectors
    let metrics =
        metrics::setup_exporter((config.server.address, config.server.metrics_port)).await;

    // setup signers
    let signers = DynSigner::derive_from_mnemonic(
        config.secrets.signers_mnemonic.clone(),
        config.transactions.num_signers,
    )?;
    let signer_addresses = signers.iter().map(|signer| signer.address()).collect::<Vec<_>>();

    // setup funder signer
    let funder_signer = DynSigner::from_raw(&config.secrets.funder_key).await?;

    // build chains
    let chains = Arc::new(Chains::new(signers.clone(), storage.clone(), &config).await?);

    // Run pre-flight diagnostics
    if skip_diagnostics {
        warn!("Skipping pre-flight diagnostics.");
    } else {
        info!("Running pre-flight diagnostics.");
        let report = run_diagnostics(&config, chains.clone(), &signers).await?;
        report.log();

        if report.has_errors() {
            eyre::bail!(
                "Pre-flight diagnostics failed with errors. Please fix the issues before starting the relay."
            );
        }
    }

    metrics::spawn_periodic_collectors(signer_addresses.clone(), chains.clone()).await?;

    // construct quote signer
    let quote_signer = DynSigner(Arc::new(LocalSigner::from_bytes(&B256::random())?));
    let quote_signer_addr = quote_signer.address();

    // construct rpc module
    let mut price_oracle = PriceOracle::new(PriceOracleConfig { rate_ttl: config.quote.rate_ttl });
    if let Some(constant_rate) = config.quote.constant_rate {
        warn!("Setting a constant price rate: {constant_rate}. Should not be used in production!");
        price_oracle = price_oracle.with_constant_rate(constant_rate);
    } else {
        price_oracle.spawn_fetcher(PriceFetcher::CoinGecko, &config);
    }

<<<<<<< HEAD
    // Create RPC cache for optimizing chain interactions
    let rpc_cache = rpc_cache.unwrap_or_default();

    let chains =
        Chains::new(providers.clone(), signers, storage.clone(), &fee_tokens, &config).await?;

=======
>>>>>>> 153b08d8
    // construct asset info service
    let asset_info = AssetInfoService::new(512, &config);
    let asset_info_handle = asset_info.handle();
    tokio::spawn(asset_info);

    // get contract versions from chain.
    let contracts = VersionedContracts::new(
        &config,
        chains
            .chains_iter()
            .next()
            .map(|chain| chain.provider())
            .expect("should have at least one"),
    )
    .await?;

    // todo: avoid all this darn cloning
    let relay = Relay::new(
        contracts,
        chains.clone(),
        quote_signer,
        funder_signer.clone(),
        config.quote,
        price_oracle.clone(),
        config.fee_recipient,
        storage.clone(),
        asset_info_handle,
        config.transactions.priority_fee_percentile,
        config
            .interop
            .as_ref()
            .map(|i| i.escrow_refund_threshold)
            .unwrap_or(ESCROW_REFUND_DURATION_SECS),
        rpc_cache.clone(),
    );
    let account_rpc = config.email.resend_api_key.as_ref().map(|resend_api_key| {
        AccountRpc::new(
            relay.clone(),
            Resend::new(resend_api_key),
            storage.clone(),
            config.email.porto_base_url.unwrap_or("id.porto.sh".to_string()),
            config.secrets.service_api_key.clone(),
        )
        .into_rpc()
    });
    let mut rpc = relay.into_rpc();

    // http layers
    let cors = CorsLayer::new()
        .allow_methods(AllowMethods::any())
        .allow_origin(AllowOrigin::any())
        .allow_headers([header::CONTENT_TYPE]);

    // start server
    let server = Server::builder()
        .set_config(
            ServerConfig::builder()
                .http_only()
                .max_connections(config.server.max_connections)
                .build(),
        )
        .set_http_middleware(
            ServiceBuilder::new()
                .layer(cors)
                .layer(ProxyGetRequestLayer::new([("/health", "health")])?),
        )
        .set_rpc_middleware(RpcServiceBuilder::new().layer_fn(RpcMetricsService::new))
        .build((config.server.address, config.server.port))
        .await?;
    let addr = server.local_addr()?;
    info!(%addr, "Started relay service");
    info!("Transaction signers: {}", signer_addresses.iter().join(", "));
    info!("Quote signer key: {}", quote_signer_addr);
    info!("Funder signer key: {}", funder_signer.address());

    // version and other information as a metric
    counter!(
        "relay.info",
        "version" => RELAY_LONG_VERSION,
        "orchestrator" => config.orchestrator.to_string(),
        "delegation_proxy" => config.delegation_proxy.to_string(),
        "simulator" => config.simulator.to_string(),
        "funder" => config.funder.to_string(),
        "fee_recipient" => config.fee_recipient.to_string()
    )
    .absolute(1);

    if let Some(account_rpc) = account_rpc {
        rpc.merge(account_rpc).expect("could not merge rpc modules");
    } else {
        warn!("No e-mail provider configured.");
    }

    Ok(RelayHandle {
        local_addr: addr,
        server: server.start(rpc),
        chains,
        storage,
        metrics,
        price_oracle,
<<<<<<< HEAD
        fee_tokens,
        rpc_cache,
=======
>>>>>>> 153b08d8
    })
}<|MERGE_RESOLUTION|>--- conflicted
+++ resolved
@@ -46,13 +46,8 @@
     pub metrics: PrometheusHandle,
     /// Price oracle.
     pub price_oracle: PriceOracle,
-<<<<<<< HEAD
-    /// Coin registry.
-    pub fee_tokens: Arc<FeeTokens>,
     /// RPC cache (for test access).
     pub rpc_cache: RpcCache,
-=======
->>>>>>> 153b08d8
 }
 
 impl RelayHandle {
@@ -90,14 +85,9 @@
     try_spawn(config, skip_diagnostics).await
 }
 
-<<<<<<< HEAD
-/// Spawns the relay service using the provided [`RelayConfig`] and [`CoinRegistry`].
-pub async fn try_spawn(
-    config: RelayConfig,
-    registry: CoinRegistry,
-    skip_diagnostics: bool,
-) -> eyre::Result<RelayHandle> {
-    try_spawn_with_cache(config, registry, skip_diagnostics, None).await
+/// Spawns the relay service using the provided [`RelayConfig`].
+pub async fn try_spawn(config: RelayConfig, skip_diagnostics: bool) -> eyre::Result<RelayHandle> {
+    try_spawn_with_cache(config, skip_diagnostics, None).await
 }
 
 /// Spawns the relay service with an optional RPC cache instance.
@@ -105,16 +95,9 @@
 /// If a cache is provided, it will be used instead (for test isolation).
 pub async fn try_spawn_with_cache(
     config: RelayConfig,
-    registry: CoinRegistry,
     skip_diagnostics: bool,
     rpc_cache: Option<RpcCache>,
 ) -> eyre::Result<RelayHandle> {
-    let registry = Arc::new(registry);
-
-=======
-/// Spawns the relay service using the provided [`RelayConfig`].
-pub async fn try_spawn(config: RelayConfig, skip_diagnostics: bool) -> eyre::Result<RelayHandle> {
->>>>>>> 153b08d8
     // construct db
     let storage = if let Some(ref db_url) = config.database_url {
         info!("Using PostgreSQL as storage.");
@@ -141,6 +124,9 @@
     // setup funder signer
     let funder_signer = DynSigner::from_raw(&config.secrets.funder_key).await?;
 
+    // Create RPC cache for optimizing chain interactions
+    let rpc_cache = rpc_cache.unwrap_or_default();
+
     // build chains
     let chains = Arc::new(Chains::new(signers.clone(), storage.clone(), &config).await?);
 
@@ -174,15 +160,6 @@
         price_oracle.spawn_fetcher(PriceFetcher::CoinGecko, &config);
     }
 
-<<<<<<< HEAD
-    // Create RPC cache for optimizing chain interactions
-    let rpc_cache = rpc_cache.unwrap_or_default();
-
-    let chains =
-        Chains::new(providers.clone(), signers, storage.clone(), &fee_tokens, &config).await?;
-
-=======
->>>>>>> 153b08d8
     // construct asset info service
     let asset_info = AssetInfoService::new(512, &config);
     let asset_info_handle = asset_info.handle();
@@ -211,57 +188,49 @@
         storage.clone(),
         asset_info_handle,
         config.transactions.priority_fee_percentile,
-        config
-            .interop
-            .as_ref()
-            .map(|i| i.escrow_refund_threshold)
-            .unwrap_or(ESCROW_REFUND_DURATION_SECS),
-        rpc_cache.clone(),
     );
-    let account_rpc = config.email.resend_api_key.as_ref().map(|resend_api_key| {
-        AccountRpc::new(
-            relay.clone(),
-            Resend::new(resend_api_key),
-            storage.clone(),
-            config.email.porto_base_url.unwrap_or("id.porto.sh".to_string()),
-            config.secrets.service_api_key.clone(),
-        )
-        .into_rpc()
-    });
-    let mut rpc = relay.into_rpc();
-
-    // http layers
-    let cors = CorsLayer::new()
-        .allow_methods(AllowMethods::any())
-        .allow_origin(AllowOrigin::any())
-        .allow_headers([header::CONTENT_TYPE]);
-
-    // start server
+
+    // configure rpc server
     let server = Server::builder()
-        .set_config(
-            ServerConfig::builder()
-                .http_only()
-                .max_connections(config.server.max_connections)
-                .build(),
-        )
+        .set_http_config(ServerConfig::builder().set_config(config.server.into()).build())
         .set_http_middleware(
             ServiceBuilder::new()
-                .layer(cors)
-                .layer(ProxyGetRequestLayer::new([("/health", "health")])?),
+                .layer(ProxyGetRequestLayer::new("/health", "relay_health")?)
+                .layer(ProxyGetRequestLayer::new("/metrics", "relay_metrics")?)
+                .layer(ProxyGetRequestLayer::new("/diagnostics", "relay_diagnostics")?)
+                .layer(
+                    CorsLayer::new()
+                        .allow_methods(AllowMethods::any())
+                        .allow_origin(AllowOrigin::any())
+                        .allow_headers([header::CONTENT_TYPE]),
+                ),
         )
-        .set_rpc_middleware(RpcServiceBuilder::new().layer_fn(RpcMetricsService::new))
+        .set_rpc_middleware(
+            RpcServiceBuilder::new()
+                .layer(RpcMetricsService::new(
+                    signer_addresses.iter().copied().collect_vec(),
+                ))
+                .layer_fn(|s| s),
+        )
         .build((config.server.address, config.server.port))
         .await?;
-    let addr = server.local_addr()?;
-    info!(%addr, "Started relay service");
-    info!("Transaction signers: {}", signer_addresses.iter().join(", "));
-    info!("Quote signer key: {}", quote_signer_addr);
-    info!("Funder signer key: {}", funder_signer.address());
-
-    // version and other information as a metric
-    counter!(
-        "relay.info",
-        "version" => RELAY_LONG_VERSION,
+
+    let local_addr = server.local_addr()?;
+    let account_rpc = AccountRpc::new(chains.clone(), funder_signer);
+
+    let server = server
+        .start(
+            relay
+                .clone()
+                .into_rpc()
+                .merge(account_rpc.into_rpc())
+                .max_connections(config.server.max_connections),
+        )?
+        .stopped()
+        .await;
+
+    info!(
+        ?quote_signer_addr,
         "orchestrator" => config.orchestrator.to_string(),
         "delegation_proxy" => config.delegation_proxy.to_string(),
         "simulator" => config.simulator.to_string(),
@@ -270,23 +239,24 @@
     )
     .absolute(1);
 
-    if let Some(account_rpc) = account_rpc {
-        rpc.merge(account_rpc).expect("could not merge rpc modules");
-    } else {
-        warn!("No e-mail provider configured.");
-    }
+    counter!("relay_started", "address" => local_addr.to_string())
+        .increment(1)
+        .absolute(1);
+
+    info!("{}", RELAY_LONG_VERSION).absolute(1);
 
     Ok(RelayHandle {
-        local_addr: addr,
-        server: server.start(rpc),
+        local_addr,
+        server,
         chains,
         storage,
         metrics,
         price_oracle,
-<<<<<<< HEAD
-        fee_tokens,
         rpc_cache,
-=======
->>>>>>> 153b08d8
     })
+}
+
+/// Creates a resend client.
+pub fn resend_client(api_key: &str) -> Resend {
+    Resend::new(api_key)
 }