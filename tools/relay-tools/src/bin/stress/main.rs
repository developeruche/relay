//! Relay stress testing tool.
//!
//! # Example
//!
//! ```sh
//! cargo r --bin stress -- \
//!     --relay-url https://relay-staging.ithaca.xyz \
//!     --rpc-url https://rpc1.example.com \
//!     --rpc-url https://rpc2.example.com \
//!     --private-key $PRIVATE_KEY \
//!     --fee-token 0x541a5505620A658932e326D0dC996C460f5AcBE1 \
//!     --accounts 500
//! ```
//! The test script will transfer the fee token out of the account specified in --private-key, so it
//! must have enough balance to cover for the accounts. The amount sent to each account is
//! configurable
// it will first create all the accounts and fund them - might take a while.

use alloy::{
    consensus::constants::ETH_TO_WEI,
    network::EthereumWallet,
    primitives::{Address, B256, ChainId, U64, U256, address, keccak256},
    providers::{
        DynProvider, Provider, ProviderBuilder,
        fillers::{CachedNonceManager, ChainIdFiller, GasFiller, NonceFiller},
    },
    rpc::types::TransactionRequest,
    sol_types::SolValue,
    transports::TransportResult,
};
use clap::Parser;
use eyre::Context;
use futures::FutureExt;
use futures_util::{StreamExt, future::try_join_all, stream::FuturesUnordered};
use jsonrpsee::http_client::{HttpClient, HttpClientBuilder};
use relay::{
    rpc::RelayApiClient,
    signers::{DynSigner, Eip712PayLoadSigner},
    storage::BundleStatus,
    types::{
        Call,
        IERC20::IERC20Instance,
        KeyType, KeyWith712Signer,
        rpc::{
            BundleId, CallsStatus, Meta, PrepareCallsCapabilities, PrepareCallsParameters,
            PrepareCallsResponse, PrepareUpgradeAccountParameters, PrepareUpgradeAccountResponse,
            RelayCapabilities, RequiredAsset, SendPreparedCallsParameters,
            UpgradeAccountCapabilities, UpgradeAccountParameters, UpgradeAccountSignatures,
        },
    },
};
use relay_tools::common::{format_prepare_debug, init_logging, wait_for_calls_status};
use std::{
    collections::HashMap,
    sync::{
        Arc,
        atomic::{AtomicUsize, Ordering},
    },
    time::Duration,
};
use tokio::{sync::mpsc, time::Instant};
use tracing::{debug, error, info, instrument, warn};
use url::Url;

alloy::sol! {
    /// <https://github.com/omniaprotocol/disperse.app/blob/main/Disperse.sol>
    /// Bytecode from <https://basescan.org/tx/0x6183b11e486313c20c8f8421b858fba9b2af089963b0e52d2485bf0ca7471fb5>
    #[sol(rpc, bytecode = "0x608060405234801561001057600080fd5b506106f4806100206000396000f300608060405260043610610057576000357c0100000000000000000000000000000000000000000000000000000000900463ffffffff16806351ba162c1461005c578063c73a2d60146100cf578063e63d38ed14610142575b600080fd5b34801561006857600080fd5b506100cd600480360381019080803573ffffffffffffffffffffffffffffffffffffffff169060200190929190803590602001908201803590602001919091929391929390803590602001908201803590602001919091929391929390505050610188565b005b3480156100db57600080fd5b50610140600480360381019080803573ffffffffffffffffffffffffffffffffffffffff169060200190929190803590602001908201803590602001919091929391929390803590602001908201803590602001919091929391929390505050610309565b005b6101866004803603810190808035906020019082018035906020019190919293919293908035906020019082018035906020019190919293919293905050506105b0565b005b60008090505b84849050811015610301578573ffffffffffffffffffffffffffffffffffffffff166323b872dd3387878581811015156101c457fe5b9050602002013573ffffffffffffffffffffffffffffffffffffffff1686868681811015156101ef57fe5b905060200201356040518463ffffffff167c0100000000000000000000000000000000000000000000000000000000028152600401808473ffffffffffffffffffffffffffffffffffffffff1673ffffffffffffffffffffffffffffffffffffffff1681526020018373ffffffffffffffffffffffffffffffffffffffff1673ffffffffffffffffffffffffffffffffffffffff1681526020018281526020019350505050602060405180830381600087803b1580156102ae57600080fd5b505af11580156102c2573d6000803e3d6000fd5b505050506040513d60208110156102d857600080fd5b810190808051906020019092919050505015156102f457600080fd5b808060010191505061018e565b505050505050565b60008060009150600090505b8585905081101561034657838382818110151561032e57fe5b90506020020135820191508080600101915050610315565b8673ffffffffffffffffffffffffffffffffffffffff166323b872dd3330856040518463ffffffff167c0100000000000000000000000000000000000000000000000000000000028152600401808473ffffffffffffffffffffffffffffffffffffffff1673ffffffffffffffffffffffffffffffffffffffff1681526020018373ffffffffffffffffffffffffffffffffffffffff1673ffffffffffffffffffffffffffffffffffffffff1681526020018281526020019350505050602060405180830381600087803b15801561041d57600080fd5b505af1158015610431573d6000803e3d6000fd5b505050506040513d602081101561044757600080fd5b8101908080519060200190929190505050151561046357600080fd5b600090505b858590508110156105a7578673ffffffffffffffffffffffffffffffffffffffff1663a9059cbb878784818110151561049d57fe5b9050602002013573ffffffffffffffffffffffffffffffffffffffff1686868581811015156104c857fe5b905060200201356040518363ffffffff167c0100000000000000000000000000000000000000000000000000000000028152600401808373ffffffffffffffffffffffffffffffffffffffff1673ffffffffffffffffffffffffffffffffffffffff16815260200182815260200192505050602060405180830381600087803b15801561055457600080fd5b505af1158015610568573d6000803e3d6000fd5b505050506040513d602081101561057e57600080fd5b8101908080519060200190929190505050151561059a57600080fd5b8080600101915050610468565b50505050505050565b600080600091505b858590508210156106555785858381811015156105d157fe5b9050602002013573ffffffffffffffffffffffffffffffffffffffff1673ffffffffffffffffffffffffffffffffffffffff166108fc858585818110151561061557fe5b905060200201359081150290604051600060405180830381858888f19350505050158015610647573d6000803e3d6000fd5b5081806001019250506105b8565b3073ffffffffffffffffffffffffffffffffffffffff1631905060008111156106c0573373ffffffffffffffffffffffffffffffffffffffff166108fc829081150290604051600060405180830381858888f193505050501580156106be573d6000803e3d6000fd5b505b5050505050505600a165627a7a723058204f25a733917e0bf639cd1e101d55bd927f843fb395fb2a963a7909c09ae023ed0029")]
    contract Disperse {
        function disperseEther(address[] recipients, uint256[] values) external payable;
        function disperseToken(address token, address[] recipients, uint256[] values) external;
    }
}

const CREATE2_DEPLOYER: Address = address!("0x4e59b44847b379578588920cA78FbF26c0B4956C");

#[derive(Debug, Clone)]
struct PendingSettlement {
    bundle_id: BundleId,
    input_chains: Vec<ChainId>,
    chain_id: ChainId,
    tx: mpsc::UnboundedSender<PendingSettlement>,
}

#[derive(Clone, Debug)]
struct StressAccount {
    address: Address,
    key: KeyWith712Signer,
}

impl StressAccount {
    fn new(address: Address, key: KeyWith712Signer) -> Self {
        Self { address, key }
    }
}

impl StressAccount {
    #[expect(clippy::too_many_arguments)]
    async fn run(
        self,
        chain_id: ChainId,
        fee_token: Address,
        relay_client: HttpClient,
        recipient: Address,
        transfer_amount: U256,
        settlement_tx: mpsc::UnboundedSender<PendingSettlement>,
        failed_counter: Arc<AtomicUsize>,
    ) -> eyre::Result<()> {
        let mut retries = 5;
        loop {
            let prepare_start = Instant::now();
            debug!(
                account = %self.address,
                total_elapsed = ?prepare_start.elapsed(),
                retries,
                "Preparing bundle",
            );
            let call = if !fee_token.is_zero() {
                Call::transfer(fee_token, recipient, transfer_amount)
            } else {
                Call { to: recipient, value: transfer_amount, data: Default::default() }
            };
<<<<<<< HEAD
            let PrepareCallsResponse { context, digest, .. } = match relay_client
                .prepare_calls(PrepareCallsParameters {
                    calls: vec![call],
                    chain_id,
                    from: Some(self.address),
                    capabilities: PrepareCallsCapabilities {
                        authorize_keys: vec![],
                        meta: Meta { fee_payer: None, fee_token: Some(fee_token), nonce: None },
                        revoke_keys: vec![],
                        pre_calls: vec![],
                        pre_call: false,
                        required_funds: vec![RequiredAsset::new(fee_token, transfer_amount)],
                    },
                    state_overrides: Default::default(),
                    balance_overrides: Default::default(),
                    key: Some(self.key.to_call_key()),
                })
                .await
            {
                Ok(response) => response,
                Err(err) => {
                    warn!(
                        account = %self.address,
                        total_elapsed = ?prepare_start.elapsed(),
                        retries,
                        ?err,
                        "Prepare calls failed",
                    );
                    retries -= 1;
                    if retries == 0 {
                        return Err(err).context("prepare calls failed");
                    } else {
                        tokio::time::sleep(Duration::from_millis(500)).await;
                        continue;
                    }
                }
=======
            let prepare_params = PrepareCallsParameters {
                calls: vec![call],
                chain_id,
                from: Some(self.address),
                capabilities: PrepareCallsCapabilities {
                    authorize_keys: vec![],
                    meta: Meta { fee_payer: None, fee_token, nonce: None },
                    revoke_keys: vec![],
                    pre_calls: vec![],
                    pre_call: false,
                    required_funds: vec![RequiredAsset::new(fee_token, transfer_amount)],
                },
                state_overrides: Default::default(),
                balance_overrides: Default::default(),
                key: Some(self.key.to_call_key()),
>>>>>>> 12c7aaff
            };
            let PrepareCallsResponse { context, digest, .. } =
                match relay_client.prepare_calls(prepare_params.clone()).await {
                    Ok(response) => response,
                    Err(err) => {
                        eprint!(
                            "{}",
                            format_prepare_debug(
                                &prepare_params,
                                None,
                                Some("See error details above")
                            )
                        );
                        warn!(
                            account = %self.address,
                            total_elapsed = ?prepare_start.elapsed(),
                            retries,
                            ?err,
                            "Prepare calls failed",
                        );
                        retries -= 1;
                        if retries == 0 {
                            return Err(err).context("prepare calls failed");
                        } else {
                            tokio::time::sleep(Duration::from_millis(500)).await;
                            continue;
                        }
                    }
                };

            retries = 5;

            // If all quotes have a fee token deficit then the stress test ends.
            if context.quote().unwrap().ty().quotes.iter().all(|q| !q.fee_token_deficit.is_zero()) {
                warn!("Fee token deficit on all chains.");
                return Ok(());
            }

            let signature =
                self.key.sign_payload_hash(digest).await.expect("failed to sign bundle digest");
            let chain_ids: Vec<_> =
                context.quote().unwrap().ty().quotes.iter().map(|quote| quote.chain_id).collect();
            let inputs =
                if chain_ids.len() == 1 { &chain_ids } else { &chain_ids[0..chain_ids.len() - 1] }
                    .iter()
                    .map(ToString::to_string)
                    .collect::<Vec<_>>()
                    .join(", ");
            info!(
                %digest,
                account = %self.address,
                total_elapsed = ?prepare_start.elapsed(),
                elapsed = ?prepare_start.elapsed(),
                "Prepared bundle ({} -> {})",
                inputs, chain_id
            );
            let send_start = Instant::now();
            let bundle_id = relay_client
                .send_prepared_calls(SendPreparedCallsParameters {
                    capabilities: Default::default(),
                    context,
                    key: self.key.to_call_key(),
                    signature,
                })
                .await
                .expect("send prepared calls failed");
            info!(
                %digest,
                account = %self.address,
                bundle_id = %bundle_id.id,
                total_elapsed = ?prepare_start.elapsed(),
                elapsed = ?send_start.elapsed(),
                "Sent bundle ({} -> {})",
                inputs, chain_id
            );
            let status = wait_for_calls_status(&relay_client, bundle_id.id).await.unwrap();

            if chain_ids.len() > 1 {
                check_settlement_status(
                    PendingSettlement {
                        bundle_id: bundle_id.id,
                        input_chains: chain_ids[..chain_ids.len() - 1].to_vec(),
                        chain_id,
                        tx: settlement_tx.clone(),
                    },
                    &status,
                    &failed_counter,
                )
                .await;
            }

            if status.status.is_confirmed() {
                info!(
                    %digest,
                    account = %self.address,
                    bundle_id = %bundle_id.id,
                    total_elapsed = ?prepare_start.elapsed(),
                    "Bundle confirmed ({} -> {})",
                    inputs, chain_id
                );
            } else {
                error!(
                    %digest,
                    account = %self.address,
                    bundle_id = %bundle_id.id,
                    total_elapsed = ?prepare_start.elapsed(),
                    "Bundle failed ({} -> {})",
                    inputs, chain_id
                );
                return Err(eyre::eyre!("bundle failed: {:#?}", status.receipts));
            }
        }
    }
}

struct StressTester {
    relay_client: HttpClient,
    args: Args,
    accounts: Vec<StressAccount>,
    destination_chain_id: ChainId,
    signer: DynSigner,
    fee_token_map: Arc<HashMap<ChainId, Address>>,
}

impl StressTester {
    async fn new(args: Args) -> eyre::Result<Self> {
        let relay_client = HttpClientBuilder::new().build(&args.relay_url)?;
        let signer = DynSigner::from_signing_key(&args.private_key).await?;
        let health = relay_client.health().await?;
        info!("Connected to relay at {}, version {}", &args.relay_url, health.version);

        // Initialize providers
        let source_providers = try_join_all(
            args.src_rpc
                .clone()
                .into_iter()
                .map(|rpc_url| create_provider(rpc_url, signer.clone())),
        )
        .await?;
        let destination_provider = create_provider(args.dst_rpc.clone(), signer.clone()).await?;

        // Gather chain IDs
        let source_chain_ids =
            try_join_all(source_providers.iter().map(Provider::get_chain_id)).await?;
        let destination_chain_id = destination_provider.get_chain_id().await?;
        let chain_ids = source_chain_ids
            .iter()
            .chain(std::iter::once(&destination_chain_id))
            .copied()
            .collect::<Vec<_>>();
        info!("Destination chain is {destination_chain_id}");

        // Get capabilities for all chains
        let caps = relay_client
            .get_capabilities(Some(chain_ids.iter().map(|&id| U64::from(id)).collect()))
            .await?;

        // Build fee token mapping across all chains
        let fee_token_map = build_fee_token_map(&caps, &chain_ids, args.fee_token).await?;

        // Initialize accounts on destination chain
        info!("Initializing {} accounts", args.accounts);
        let accounts = try_join_all((0..args.accounts).map(|acc_number| {
            let relay_client = relay_client.clone();
            let acc_target = args.accounts;
            let caps = caps.clone();
            async move {
                let eoa_key = B256::random();
                let eoa = DynSigner::from_signing_key(&eoa_key.to_string()).await?;
                info!("Created EOA account: key={eoa_key:?} address={}", eoa.address());
                let key = KeyWith712Signer::random_admin(KeyType::WebAuthnP256)?
                    .expect("failed to create key for account");
                let PrepareUpgradeAccountResponse { context, digests, .. } = relay_client
                    .prepare_upgrade_account(PrepareUpgradeAccountParameters {
                        capabilities: UpgradeAccountCapabilities {
                            authorize_keys: vec![key.to_authorized()],
                        },
                        chain_id: Some(destination_chain_id),
                        address: eoa.address(),
                        delegation: caps
                            .chain(destination_chain_id)
                            .contracts
                            .delegation_proxy
                            .address,
                    })
                    .await
                    .wrap_err("failed to prepare create account")?;

                let address = eoa.address();
                relay_client
                    .upgrade_account(UpgradeAccountParameters {
                        context,
                        signatures: UpgradeAccountSignatures {
                            auth: eoa.sign_hash(&digests.auth).await?,
                            exec: eoa.sign_hash(&digests.exec).await?,
                        },
                    })
                    .await
                    .wrap_err("failed to create account")?;
                info!(account = %address, "#{}/{} Account initialized", acc_number, acc_target);

                Ok::<_, eyre::Error>(StressAccount::new(address, key))
            }
        }))
        .await?;
        info!("Initialized {} accounts", args.accounts);

        let disperse_address = CREATE2_DEPLOYER.create2(B256::ZERO, keccak256(&Disperse::BYTECODE));

        let chains_to_fund = if source_chain_ids.is_empty() {
            // If we only have a single chain, fund it.
            vec![(&destination_provider, destination_chain_id)]
        } else {
            // If we're testing interop, only fund the source chains.
            source_providers.iter().zip(source_chain_ids).collect()
        };

        // Deploy contracts if needed and fund accounts on all chains
        try_join_all(chains_to_fund.into_iter().map(|(provider, chain_id)| {
            fund_accounts(
                provider,
                accounts.clone(),
                signer.clone(),
                fee_token_map.clone(),
                args.fee_token_amount,
                disperse_address,
            )
            .map(move |result| {
                result.wrap_err_with(|| format!("failed to fund accounts on chain {chain_id}"))
            })
        }))
        .await?;

        Ok(Self { destination_chain_id, relay_client, args, accounts, signer, fee_token_map })
    }

    async fn spawn(self) -> eyre::Result<()> {
        let tester = self;
        tokio::spawn(async move { tester.run().await }).await?
    }

    async fn run(self) -> eyre::Result<()> {
        info!("Starting stress test");

        let failed_settlements_counter = Arc::new(AtomicUsize::new(0));
        let (settlement_tx, settlement_rx) = mpsc::unbounded_channel::<PendingSettlement>();

        // Spawn settlement tracker worker thread
        let worker_client = self.relay_client.clone();
        let worker_counter = failed_settlements_counter.clone();
        let worker_handle = tokio::spawn(async move {
            settlement_worker(worker_client, settlement_rx, worker_counter).await
        });

        let mut tasks = FuturesUnordered::new();
        let recipient = self.signer.address();
        let destination_fee_token =
            self.fee_token_map.get(&self.destination_chain_id).ok_or_else(|| {
                eyre::eyre!(
                    "no fee token mapping for destination chain {}",
                    self.destination_chain_id
                )
            })?;

        for account in self.accounts.into_iter() {
            let client = self.relay_client.clone();
            let tx = settlement_tx.clone();
            let counter = failed_settlements_counter.clone();
            let destination_fee_token = *destination_fee_token;
            tasks.push(tokio::spawn(async move {
                account
                    .run(
                        self.destination_chain_id,
                        destination_fee_token,
                        client,
                        recipient,
                        self.args.transfer_amount,
                        tx,
                        counter,
                    )
                    .await
            }));
        }

        while let Some(finished) = tasks.next().await {
            match finished {
                Ok(Ok(())) => info!("An account finished stress test."),
                Ok(Err(err)) => error!("An account failed stress test: {}", err),
                Err(err) => error!("An account failed stress test: {}", err),
            }
        }

        // close the channel to signal worker to finish
        drop(settlement_tx);
        worker_handle.await?;

        let failed_count = failed_settlements_counter.load(Ordering::SeqCst);
        if failed_count > 0 {
            error!("Stress test failed with {} failed settlements", failed_count);
        }

        info!("Stress test ended");
        Ok(())
    }
}

async fn create_provider(rpc_url: Url, signer: DynSigner) -> TransportResult<DynProvider> {
    Ok(ProviderBuilder::new()
        .disable_recommended_fillers()
        .filler(NonceFiller::new(CachedNonceManager::default()))
        .filler(GasFiller)
        .filler(ChainIdFiller::new(None))
        .wallet(EthereumWallet::from(signer.0))
        .connect(rpc_url.as_str())
        .await?
        .erased())
}

/// Checks the settlement status of an interop bundle and handles it accordingly:
/// - Done: logs success
/// - Failed: logs error and increments failure counter
/// - Pending: re-queues the settlement for later checking
async fn check_settlement_status(
    settlement: PendingSettlement,
    status: &CallsStatus,
    failed_counter: &Arc<AtomicUsize>,
) {
    let Some(interop_status) = status.capabilities.as_ref().and_then(|c| c.interop_status) else {
        error!(bundle_id = %settlement.bundle_id, "Missing interop status");
        failed_counter.fetch_add(1, Ordering::SeqCst);
        return;
    };

    let inputs =
        || settlement.input_chains.iter().map(ToString::to_string).collect::<Vec<_>>().join(", ");

    match interop_status {
        BundleStatus::Done => {
            info!(
                bundle_id = %settlement.bundle_id,
                "Interop settled ({} -> {})",
                inputs(), settlement.chain_id
            );
        }
        BundleStatus::Failed => {
            error!(
                bundle_id = %settlement.bundle_id,
                "Interop settlement failed ({} -> {})",
                inputs(), settlement.chain_id
            );
            failed_counter.fetch_add(1, Ordering::SeqCst);
        }
        _ => {
            // Still pending, add to queue for later checking
            let _ = settlement.tx.clone().send(settlement);
        }
    }
}

async fn settlement_worker(
    client: HttpClient,
    mut rx: mpsc::UnboundedReceiver<PendingSettlement>,
    failed_counter: Arc<AtomicUsize>,
) {
    while let Some(settlement) = rx.recv().await {
        tokio::time::sleep(Duration::from_millis(20)).await;

        let Ok(status) = client.get_calls_status(settlement.bundle_id).await else {
            // retry on API error
            let _ = settlement.tx.clone().send(settlement);
            continue;
        };

        check_settlement_status(settlement, &status, &failed_counter).await;
    }

    info!("Settlement worker finished");
}

#[derive(Debug, Parser)]
#[command(author, about = "Relay stress tester", long_about = None)]
struct Args {
    /// RPC URL of the relay for relay_ namespace calls.
    #[arg(long = "relay-url", value_name = "RELAY_URL", required = true)]
    relay_url: Url,
    /// RPC URLs of the source chains
    #[arg(long = "src-rpc", value_name = "RPC_URL", required = false)]
    src_rpc: Vec<Url>,
    /// RPC URL of the destination chain
    #[arg(long = "dst-rpc", value_name = "RPC_URL", required = true)]
    dst_rpc: Url,
    /// Private key of the account to use for testing.
    ///
    /// This account should have sufficient fee tokens to cover the gas costs of the intents.
    #[arg(long = "private-key", value_name = "PRIVATE_KEY", required = true, env = "PK")]
    private_key: String,
    /// Address of the fee token to use for testing.
    #[arg(long = "fee-token", value_name = "ADDRESS", required = true)]
    fee_token: Address,
    /// Amount of fee tokens to fund each account with in wei.
    #[arg(long = "fee-token-amount", value_name = "AMOUNT", default_value_t = U256::from(ETH_TO_WEI * 10))]
    fee_token_amount: U256,
    /// Number of accounts to create and test with.
    #[arg(long = "accounts", value_name = "COUNT", default_value_t = 1000)]
    accounts: usize,
    /// The amount to transfer out from the EOA on every transfer. The amount will be transferred
    /// to the signer.
    #[arg(long = "transfer-amount", value_name = "AMOUNT", default_value_t = U256::from(ETH_TO_WEI))]
    transfer_amount: U256,
}

impl Args {
    async fn run(self) -> eyre::Result<()> {
        let tester = StressTester::new(self).await?;

        tester.spawn().await
    }
}

#[tokio::main]
async fn main() {
    init_logging();

    let args = Args::parse();
    if let Err(err) = args.run().await {
        eprintln!("Error: {err:?}");
        std::process::exit(1);
    }
}

/// Build a mapping of chain IDs to fee token addresses for a given fee token
async fn build_fee_token_map(
    caps: &RelayCapabilities,
    chain_ids: &[ChainId],
    fee_token: Address,
) -> eyre::Result<Arc<HashMap<ChainId, Address>>> {
    // Find the fee token kind from the first chain that has it
    let fee_token_uid = caps
        .0
        .values()
        .flat_map(|chain_caps| &chain_caps.fees.tokens)
        .find(|token| token.asset.address == fee_token)
        .ok_or_else(|| eyre::eyre!("fee token {} not found in any chain", fee_token))?
        .uid
        .clone();

    info!("Fee token {} has kind {:?}", fee_token, fee_token_uid);

    // Build a mapping of chain_id -> fee token address for this kind
    let mut fee_token_map = HashMap::new();
    for (chain_id, chain_caps) in &caps.0 {
        if let Some(token) = chain_caps.fees.tokens.iter().find(|t| t.uid == fee_token_uid) {
            fee_token_map.insert(*chain_id, token.asset.address);
            info!(
                "Chain {} has {} token at address {}",
                chain_id, fee_token_uid, token.asset.address
            );
        }
    }

    // Verify all chains support the fee token kind
    for chain_id in chain_ids {
        if !fee_token_map.contains_key(chain_id) {
            eyre::bail!("fee token uid {:?} is not supported on chain {}", fee_token_uid, chain_id,);
        }
    }

    Ok(Arc::new(fee_token_map))
}

#[instrument(level = "info", skip_all, fields(chain_id = tracing::field::Empty))]
async fn fund_accounts(
    provider: &DynProvider,
    accounts: Vec<StressAccount>,
    signer: DynSigner,
    fee_token_map: Arc<HashMap<ChainId, Address>>,
    fee_token_amount: U256,
    disperse_address: Address,
) -> eyre::Result<()> {
    let chain_id = provider.get_chain_id().await?;
    tracing::Span::current().record("chain_id", chain_id);

    let fee_token_address = fee_token_map
        .get(&chain_id)
        .ok_or_else(|| eyre::eyre!("no fee token mapping for chain {}", chain_id))?;
    if provider.get_code_at(disperse_address).await?.is_empty() {
        info!("Deploying Disperse contract");
        let receipt: alloy::rpc::types::TransactionReceipt = provider
            .send_transaction(
                TransactionRequest::default()
                    .to(CREATE2_DEPLOYER)
                    .input((B256::ZERO, &Disperse::BYTECODE).abi_encode_packed().into()),
            )
            .await?
            .get_receipt()
            .await?;
        assert!(receipt.status());
        info!("Deployed Disperse contract");
    }

    let disperse = Disperse::new(disperse_address, &provider);

    if !fee_token_address.is_zero() {
        let fee_token = IERC20Instance::new(*fee_token_address, &provider);
        if fee_token.allowance(signer.address(), disperse_address).call().await?
            < fee_token_amount * U256::from(accounts.len())
        {
            info!("Approving Disperse contract for token {fee_token_address}");
            fee_token.approve(disperse_address, U256::MAX).send().await?.get_receipt().await?;
            info!("Approved Disperse contract for token {fee_token_address}");
        }
    }

    let mut funded = 0;
    for batch in accounts.chunks(50) {
        info!("Funding accounts #{}..{}/{}", funded, funded + batch.len(), accounts.len());

        let recipients = batch.iter().map(|acc| acc.address).collect::<Vec<_>>();
        let values = std::iter::repeat_n(fee_token_amount, batch.len()).collect::<Vec<_>>();

        if !fee_token_address.is_zero() {
            disperse
                .disperseToken(*fee_token_address, recipients, values)
                .send()
                .await?
                .get_receipt()
                .await?;
        } else {
            disperse
                .disperseEther(recipients, values)
                .value(U256::from(batch.len()) * fee_token_amount)
                .send()
                .await?
                .get_receipt()
                .await?;
        }

        info!("Funded accounts #{}..{}/{}", funded, funded + batch.len(), accounts.len());
        funded += batch.len();
    }

    Ok(())
}<|MERGE_RESOLUTION|>--- conflicted
+++ resolved
@@ -120,44 +120,6 @@
             } else {
                 Call { to: recipient, value: transfer_amount, data: Default::default() }
             };
-<<<<<<< HEAD
-            let PrepareCallsResponse { context, digest, .. } = match relay_client
-                .prepare_calls(PrepareCallsParameters {
-                    calls: vec![call],
-                    chain_id,
-                    from: Some(self.address),
-                    capabilities: PrepareCallsCapabilities {
-                        authorize_keys: vec![],
-                        meta: Meta { fee_payer: None, fee_token: Some(fee_token), nonce: None },
-                        revoke_keys: vec![],
-                        pre_calls: vec![],
-                        pre_call: false,
-                        required_funds: vec![RequiredAsset::new(fee_token, transfer_amount)],
-                    },
-                    state_overrides: Default::default(),
-                    balance_overrides: Default::default(),
-                    key: Some(self.key.to_call_key()),
-                })
-                .await
-            {
-                Ok(response) => response,
-                Err(err) => {
-                    warn!(
-                        account = %self.address,
-                        total_elapsed = ?prepare_start.elapsed(),
-                        retries,
-                        ?err,
-                        "Prepare calls failed",
-                    );
-                    retries -= 1;
-                    if retries == 0 {
-                        return Err(err).context("prepare calls failed");
-                    } else {
-                        tokio::time::sleep(Duration::from_millis(500)).await;
-                        continue;
-                    }
-                }
-=======
             let prepare_params = PrepareCallsParameters {
                 calls: vec![call],
                 chain_id,
@@ -173,7 +135,6 @@
                 state_overrides: Default::default(),
                 balance_overrides: Default::default(),
                 key: Some(self.key.to_call_key()),
->>>>>>> 12c7aaff
             };
             let PrepareCallsResponse { context, digest, .. } =
                 match relay_client.prepare_calls(prepare_params.clone()).await {
